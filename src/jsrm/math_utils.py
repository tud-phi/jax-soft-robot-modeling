from jax import numpy as jnp
from jax import Array, lax

def blk_diag(
    a: Array
) -> Array:
    """
    Create a block diagonal matrix from a tensor of blocks.

    Args:
        a: matrices to be block diagonalized of shape (m, n, o)

    Returns:
        b: block diagonal matrix of shape (m * n, m * o)

    """

    def assign_block_diagonal(i, _b):
        """
        Save the ith block  into the block-diagonal matrix `_b`
        Args:
            i: Index of block which we save into the block-diagonal matrix.
            _b: Block diagonal matrix. Should still have zeros at the ith block.
        Returns
        """
        # Assign the block saved in ith entry of `a` to the ith block-diagonal of `_b`
        # Hint: use `jax.lax.dynamic_update_slice` to update the entries of `_b`
        _b = lax.dynamic_update_slice(
            operand=_b, update=a[i], start_indices=(i * a.shape[1], i * a.shape[2])
        )
        return _b

    # Implement for loop to assign each block in `a` to the block-diagonal of `b`
    # Hint: use `jax.lax.fori_loop` and pass `assign_block_diagonal` as an argument
    b = jnp.zeros((a.shape[0] * a.shape[1], a.shape[0] * a.shape[2]), dtype=a.dtype)
    b = lax.fori_loop(
        lower=0,
        upper=a.shape[0],
        body_fun=assign_block_diagonal,
        init_val=b,
    )

    return b

def blk_concat(
    a: Array
) -> Array:
    """
    Concatenate horizontally (along the columns) a list of N matrices of size (m, n) to create a single matrix of size (m, n * N).

    Args:
        a (Array): matrices to be concatenated of shape (N, m, n)

    Returns:
        b (Array): concatenated matrix of shape (m, N * n)
    """
    b = a.transpose(1, 0, 2).reshape(a.shape[1], -1)
    return b

if __name__ == "__main__":
    # Example usage
    a = jnp.array([[[1, 2], [3, 4]], [[5, 6], [7, 8]]])
    print("Original array:")
    print(a)
    
    b = blk_diag(a)
    print("Block diagonal matrix:")
    print(b)
    
    c = blk_concat(a)
    print("Concatenated matrix:")
<<<<<<< HEAD
    print(c)
    
def compute_weighted_sums(M: Array, vecm: Array, idx: int) -> Array:
    """
    Compute the weighted sums of the matrix product of M and vecm,

    Args:
        M (Array): array of shape (N, m, m)
           Describes the matrix to be multiplied with vecm
        vecm (Array): array-like of shape (N, m)
           Describes the vector to be multiplied with M
        idx (int): index of the last row to be summed over

    Returns:
        Array: array of shape (N, m)
           The result of the weighted sums. For each i, the result is the sum of the products of M[i, j] and vecm[j] for j from 0 to idx.
    """
    N = M.shape[0]
    # Matrix product for each j: (N, m, m) @ (N, m, 1) -> (N, m)
    prod = jnp.einsum("nij,nj->ni", M, vecm)

    # Triangular mask for partial sum: (N, N)
    # mask[i, j] = 1 if j >= i and j <= idx
    mask = (jnp.arange(N)[:, None] <= jnp.arange(N)[None, :]) & (
        jnp.arange(N)[None, :] <= idx
    )
    mask = mask.astype(M.dtype)  # (N, N)

    # Extend 6-dimensional mask (N, N, 1) to apply to (N, m)
    masked_prod = mask[:, :, None] * prod[None, :, :]  # (N, N, m)

    # Sum over j for each i : (N, m)
    result = masked_prod.sum(axis=1)  # (N, m)
    return result
=======
    print(c)
>>>>>>> b7944dc1
<|MERGE_RESOLUTION|>--- conflicted
+++ resolved
@@ -69,41 +69,4 @@
     
     c = blk_concat(a)
     print("Concatenated matrix:")
-<<<<<<< HEAD
-    print(c)
-    
-def compute_weighted_sums(M: Array, vecm: Array, idx: int) -> Array:
-    """
-    Compute the weighted sums of the matrix product of M and vecm,
-
-    Args:
-        M (Array): array of shape (N, m, m)
-           Describes the matrix to be multiplied with vecm
-        vecm (Array): array-like of shape (N, m)
-           Describes the vector to be multiplied with M
-        idx (int): index of the last row to be summed over
-
-    Returns:
-        Array: array of shape (N, m)
-           The result of the weighted sums. For each i, the result is the sum of the products of M[i, j] and vecm[j] for j from 0 to idx.
-    """
-    N = M.shape[0]
-    # Matrix product for each j: (N, m, m) @ (N, m, 1) -> (N, m)
-    prod = jnp.einsum("nij,nj->ni", M, vecm)
-
-    # Triangular mask for partial sum: (N, N)
-    # mask[i, j] = 1 if j >= i and j <= idx
-    mask = (jnp.arange(N)[:, None] <= jnp.arange(N)[None, :]) & (
-        jnp.arange(N)[None, :] <= idx
-    )
-    mask = mask.astype(M.dtype)  # (N, N)
-
-    # Extend 6-dimensional mask (N, N, 1) to apply to (N, m)
-    masked_prod = mask[:, :, None] * prod[None, :, :]  # (N, N, m)
-
-    # Sum over j for each i : (N, m)
-    result = masked_prod.sum(axis=1)  # (N, m)
-    return result
-=======
-    print(c)
->>>>>>> b7944dc1
+    print(c)