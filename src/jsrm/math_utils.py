--- conflicted
+++ resolved
@@ -4,7 +4,14 @@
 def blk_diag(
     a: Array
 ) -> Array:
+from jax import Array, lax
+
+def blk_diag(
+    a: Array
+) -> Array:
     """
+    Create a block diagonal matrix from a tensor of blocks.
+
     Create a block diagonal matrix from a tensor of blocks.
 
     Args:
@@ -32,6 +39,7 @@
 
     # Implement for loop to assign each block in `a` to the block-diagonal of `b`
     # Hint: use `jax.lax.fori_loop` and pass `assign_block_diagonal` as an argument
+    b = jnp.zeros((a.shape[0] * a.shape[1], a.shape[0] * a.shape[2]), dtype=a.dtype)
     b = jnp.zeros((a.shape[0] * a.shape[1], a.shape[0] * a.shape[2]), dtype=a.dtype)
     b = lax.fori_loop(
         lower=0,
@@ -69,7 +77,6 @@
     
     c = blk_concat(a)
     print("Concatenated matrix:")
-<<<<<<< HEAD
     print(c)
     
 def compute_weighted_sums(M: Array, vecm: Array, idx: int) -> Array:
@@ -103,7 +110,4 @@
 
     # Sum over j for each i : (N, m)
     result = masked_prod.sum(axis=1)  # (N, m)
-    return result
-=======
-    print(c)
->>>>>>> b7944dc1
+    return result