--- conflicted
+++ resolved
@@ -1,5 +1,6 @@
 from copy import deepcopy
 import jax
+
 
 from jax import numpy as jnp
 import sympy as sp
@@ -8,8 +9,13 @@
 from jax import Array
 from typing import Dict, List, Tuple, Union
 
+# For documentation purposes
+from jax import Array
+from typing import Dict, List, Tuple, Union
+
 
 def substitute_params_into_all_symbolic_expressions(
+    sym_exps: Dict, params: Dict[str, Array]
     sym_exps: Dict, params: Dict[str, Array]
 ) -> Dict:
     """
@@ -51,6 +57,7 @@
     sym_exp: sp.Expr,
     params_syms: Dict[str, List[sp.Symbol]],
     params: Dict[str, Array],
+    params: Dict[str, Array],
 ) -> sp.Expr:
     """
     Substitute robot parameters into a single symbolic expression.
@@ -92,12 +99,17 @@
 def compute_strain_basis(
     strain_selector: Array,
 ) -> Array:
+) -> Array:
     """
     Compute strain basis based on boolean strain selector.
     Args:
         strain_selector (Array):
             boolean array of shape (n_xi, ) specifying which strain components are active
-    Returns:
+        strain_selector (Array):
+            boolean array of shape (n_xi, ) specifying which strain components are active
+    Returns:
+        strain_basis (Array):
+            strain basis matrix of shape (n_xi, n_q) where n_q is the number of configuration variables
         strain_basis (Array):
             strain basis matrix of shape (n_xi, n_q) where n_q is the number of configuration variables
             and n_xi is the number of strains
@@ -115,7 +127,9 @@
 def compute_planar_stiffness_matrix(
     l: Array, A: Array, Ib: Array, E: Array, G: Array
 ) -> Array:
-<<<<<<< HEAD
+def compute_planar_stiffness_matrix(
+    l: Array, A: Array, Ib: Array, E: Array, G: Array
+) -> Array:
     """
     Compute the stiffness matrix of the system.
     Args:
@@ -139,8 +153,6 @@
 def compute_spatial_stiffness_matrix(
     l: Array, A: Array, Ib: Array, J: Array, E: Array, G: Array
 ) -> Array:
-=======
->>>>>>> b7944dc1
     """
     Compute the stiffness matrix of the system.
     Args:
@@ -235,7 +247,6 @@
     # Add the boundary points
     Ws = jnp.concatenate([jnp.array([0.0]), Ws, jnp.array([0.0])])
 
-<<<<<<< HEAD
     return Xs, Ws, N_GQ + 2
 
 def scale_gaussian_quadrature(
@@ -256,7 +267,4 @@
     """
     Xs_scaled = a + (b - a) * Xs
     Ws_scaled = Ws * (b - a)
-    return Xs_scaled, Ws_scaled
-=======
-    return Xs, Ws, N_GQ + 2
->>>>>>> b7944dc1
+    return Xs_scaled, Ws_scaled